#!/usr/bin/env python

import rospy
from nav_msgs.msg import OccupancyGrid, MapMetaData, Path
from geometry_msgs.msg import Point, Quaternion, Twist, Transform, TransformStamped, Vector3
from visualization_msgs.msg import Marker, MarkerArray
from std_msgs.msg import String
from tf2_msgs.msg import TFMessage
import tf
import numpy as np

<<<<<<< HEAD
from final_project.msg import DetectedObject, DetectedObjectList

=======
>>>>>>> b45071d3
import copy
from enum import IntEnum

MARKER_NAMESPACE = "robot"

## Marker IDs
class RobotMarkerId(IntEnum):
    CURRENT_POSE = 100 # Don't use zero as that's already used by the 2d nav goal.
    CURRENT_FOOTPRINT = 101
<<<<<<< HEAD
    FRUSTUM = 102
    BBOX = 103

    # IDs 200-299 reserved for bounding box text markers
    BBOX_TEXT_START = 200
=======
    FRUSTUM_TOP_RIGHT = 102
    FRUSTUM_TOP_LEFT = 103
    FRUSTUM_BOTTOM_LEFT = 104
    FRUSTUM_BOTTOMR_RIGHT = 105
    FRUSTUM = 106
>>>>>>> b45071d3


## Markers
class PoseArrowMarker(Marker):
    def __init__(self, marker_id, transform):
        super(PoseArrowMarker, self).__init__()
        self.header.frame_id = "map" # Following https://github.com/StanfordASL/AA274_SECTION/blob/master/s4/code/self_pub.py
        self.header.stamp = rospy.Time()
        self.ns = MARKER_NAMESPACE
        self.id = marker_id
        self.type = self.ARROW
        self.action = 0
        self.pose.position = copy.deepcopy(transform.translation)
        self.pose.orientation = copy.deepcopy(transform.rotation)
        self.scale.x = 0.33
        self.scale.y = 0.01
        self.scale.z = 0.01
        self.color.a = 1.0
        self.color.r = 1.0
        self.color.g = 0.0
        self.color.b = 0.0


class FootprintMarker(Marker):
    def __init__(self, marker_id, transform):
        super(FootprintMarker, self).__init__()
        self.header.frame_id = "map"
        self.header.stamp = rospy.Time()
        self.ns = MARKER_NAMESPACE
        self.id = marker_id
        self.type = self.CYLINDER
        self.action = 0
        self.pose.position = copy.deepcopy(transform.translation)
        self.pose.orientation = copy.deepcopy(transform.rotation)
        self.scale.x = 0.16 # Wheel separation = 0.16 meters
        self.scale.y = 0.16
        self.scale.z = 0.02
        self.color.a = 1.0
        self.color.r = 1.0
        self.color.g = 1.0
        self.color.b = 1.0


class FrustumMarker(Marker):
    def __init__(self, marker_id, cam_tf, theta, detected=False):
        super(FrustumMarker, self).__init__()
        # https://answers.ros.org/question/314664/rotation-angle-in-pose-orientation/

        CD = 2.0 # Cull distance. Actual range is 300 meters
        FOV = 1.3962634
<<<<<<< HEAD
        alpha = FOV/2.0
=======
        alpha = FOV/2.0/np.pi
>>>>>>> b45071d3

        self.header.frame_id = "map"
        self.header.stamp = rospy.Time()
        self.ns = MARKER_NAMESPACE
        self.id = marker_id
        self.type = self.LINE_LIST
        self.action = 0

        x_cam = cam_tf.translation.x
        y_cam = cam_tf.translation.y
        z_cam = cam_tf.translation.z

        pt_cam = Point(x_cam, y_cam, z_cam)
        pt_fwd = Point(x_cam + CD*np.cos(theta), y_cam + CD*np.sin(theta), z_cam)

        """
        pt_left  = Point(x_cam + CD*np.cos(theta+alpha), y_cam + CD*np.sin(theta+alpha), z_cam)
        pt_right = Point(x_cam + CD*np.cos(theta-alpha), y_cam + CD*np.sin(theta-alpha), z_cam)
        pt_top   = Point(x_cam + CD*np.cos(theta), y_cam + CD*np.sin(theta), z_cam + CD*np.sin(alpha))
        pt_btm   = Point(x_cam + CD*np.cos(theta), y_cam + CD*np.sin(theta), z_cam + CD*np.sin(-alpha))
        """
        pt_tl  = Point(x_cam + CD*np.cos(theta+alpha), y_cam + CD*np.sin(theta+alpha), z_cam + CD*np.sin(alpha))
        pt_bl  = Point(x_cam + CD*np.cos(theta+alpha), y_cam + CD*np.sin(theta+alpha), z_cam + CD*np.sin(-alpha))
        pt_tr  = Point(x_cam + CD*np.cos(theta-alpha), y_cam + CD*np.sin(theta-alpha), z_cam + CD*np.sin(alpha))
        pt_br  = Point(x_cam + CD*np.cos(theta-alpha), y_cam + CD*np.sin(theta-alpha), z_cam + CD*np.sin(-alpha))

        self.points.extend([
            pt_cam, pt_fwd,
            pt_cam, pt_tl,
            pt_cam, pt_bl,
            pt_cam, pt_tr,
            pt_cam, pt_br,
            pt_tl, pt_tr,
            pt_bl, pt_br,
            pt_tl, pt_bl,
            pt_tr, pt_br
        ])

        self.scale.x = 0.002
        self.scale.y = 0.01
        self.scale.z = 0.01
        self.color.a = 1.0
        if detected:
<<<<<<< HEAD
            self.color.r = 0.8
            self.color.g = 1.0
            self.color.b = 0.8
=======
            self.color.r = 0.1
            self.color.g = 1.0
            self.color.b = 0.1
>>>>>>> b45071d3
        else:
            self.color.r = 1.0
            self.color.g = 1.0
            self.color.b = 1.0


<<<<<<< HEAD
class BboxMarker(Marker):
    def __init__(self, marker_id, cam_tf, theta, detections):
        super(BboxMarker, self).__init__()

        FOV = 1.3962634
        alpha = FOV/2.0

        self.header.frame_id = "map"
        self.header.stamp = rospy.Time()
        self.ns = MARKER_NAMESPACE
        self.id = marker_id
        self.type = self.LINE_LIST
        self.action = 0

        self.scale.x = 0.002
        self.scale.y = 0.01
        self.scale.z = 0.01
        self.color.a = 1.0

        self.color.r = 0.1
        self.color.g = 1.0
        self.color.b = 0.1

        if detections is None:
            # print("no detection")
            self.action = 2 # Delete
        else:
            for detection in detections.ob_msgs:

                distance = detection.distance
                corners = detection.corners

                x_cam = cam_tf.translation.x
                y_cam = cam_tf.translation.y
                z_cam = cam_tf.translation.z
                pt_cam = Point(x_cam, y_cam, z_cam)

                ymin, xmin = corners[0], corners[1]
                ymax, xmax = corners[2], corners[3]
                xcen, ycen = (xmax+xmin)/2, (ymax+ymin)/2
                d = distance

                # print("{} {}".format(xcen, ycen))

                # Cam is 300 pixels across. so 150 on each half.
                # beta  = alpha / 150.0 * (150.0 - ycen)
                a_cen = alpha / 150.0 * (150.0-xcen)  # Angle diff between theta and xcen
                a_left = alpha / 150.0 * (150.0-xmin)
                a_right = alpha / 150.0 * (150.0-xmax)
                a_top = alpha / 150.0 * (150.0-ymin)
                a_bottom = alpha / 150.0 * (150.0-ymax)

                """
                pt_left = Point(x_cam + d*np.cos(theta+a_left), y_cam + d*np.sin(theta+a_left), z_cam + d*np.sin((a_top+a_bottom)/2))
                pt_right = Point(x_cam + d*np.cos(theta+a_right), y_cam + d*np.sin(theta+a_right), z_cam + d*np.sin((a_top+a_bottom)/2))
                pt_top = Point(x_cam + d*np.cos(theta+a_cen), y_cam + d*np.sin(theta+a_cen), z_cam + d*np.sin(a_top))
                pt_bottom = Point(x_cam + d*np.cos(theta+a_cen), y_cam + d*np.sin(theta+a_cen), z_cam + d*np.sin(a_bottom))
                """
                pt_cen = Point(x_cam + d*np.cos(theta+a_cen), y_cam + d*np.sin(theta+a_cen), z_cam + d*np.sin((a_top+a_bottom)/2))
                pt_tl  = Point(x_cam + d*np.cos(theta+a_left), y_cam + d*np.sin(theta+a_left), z_cam + d*np.sin(a_top))
                pt_bl  = Point(x_cam + d*np.cos(theta+a_left), y_cam + d*np.sin(theta+a_left), z_cam + d*np.sin(a_bottom))
                pt_tr  = Point(x_cam + d*np.cos(theta+a_right), y_cam + d*np.sin(theta+a_right), z_cam + d*np.sin(a_top))
                pt_br  = Point(x_cam + d*np.cos(theta+a_right), y_cam + d*np.sin(theta+a_right), z_cam + d*np.sin(a_bottom))

                self.points.extend([
                    pt_cam, pt_cen,
                    pt_tl, pt_bl,
                    pt_bl, pt_br,
                    pt_br, pt_tr,
                    pt_tr, pt_tl
                ])


class BboxTextMarker(Marker):
    def __init__(self, marker_id, cam_tf, theta, detection):
        super(BboxTextMarker, self).__init__()

        FOV = 1.3962634
        alpha = FOV/2.0

        self.header.frame_id = "map"
        self.header.stamp = rospy.Time()
        self.ns = MARKER_NAMESPACE
        self.id = marker_id
        self.type = self.TEXT_VIEW_FACING
        self.action = 0

        self.scale.x = 0.05
        self.scale.y = 0.05
        self.scale.z = 0.05

        self.color.a = 1.0
        self.color.r = 1.0
        self.color.g = 1.0
        self.color.b = 1.0

        if detection is None:
            # print("no detection")
            self.action = 2 # Delete
        else:
            distance = detection.distance
            corners = detection.corners

            x_cam = cam_tf.translation.x
            y_cam = cam_tf.translation.y
            z_cam = cam_tf.translation.z
            pt_cam = Point(x_cam, y_cam, z_cam)

            ymin, xmin = corners[0], corners[1]
            ymax, xmax = corners[2], corners[3]
            xcen, ycen = (xmax+xmin)/2, (ymax+ymin)/2
            d = distance

            a_cen = alpha / 150.0 * (150.0-xcen)  # Angle diff between theta and xcen
            # a_left = alpha / 150.0 * (150.0-xmin)
            # a_right = alpha / 150.0 * (150.0-xmax)
            a_top = alpha / 150.0 * (150.0-ymin)
            # a_bottom = alpha / 150.0 * (150.0-ymax)

            # print("{} {}".format(xcen, ycen))
            """
            pt_cen = Point(x_cam + d*np.cos(theta+a_cen), y_cam + d*np.sin(theta+a_cen), z_cam + d*np.sin((a_top+a_bottom)/2))
            pt_left = Point(x_cam + d*np.cos(theta+a_left), y_cam + d*np.sin(theta+a_left), z_cam + d*np.sin((a_top+a_bottom)/2))
            pt_right = Point(x_cam + d*np.cos(theta+a_right), y_cam + d*np.sin(theta+a_right), z_cam + d*np.sin((a_top+a_bottom)/2))
            pt_top = Point(x_cam + d*np.cos(theta+a_cen), y_cam + d*np.sin(theta+a_cen), z_cam + d*np.sin(a_top))
            pt_bottom = Point(x_cam + d*np.cos(theta+a_cen), y_cam + d*np.sin(theta+a_cen), z_cam + d*np.sin(a_bottom))
            """
            self.pose.position.x = x_cam + d*np.cos(theta+a_cen)
            self.pose.position.y = y_cam + d*np.sin(theta+a_cen)
            self.pose.position.z = z_cam + d*np.sin(a_top+0.05)
            self.text = detection.name


=======
>>>>>>> b45071d3
class VendorMarker(Marker):
    def __init__(self, marker_id):
        super(VendorMarker, self).__init__()
        # Stub


class VendorZoneMarker(Marker):
    def __init__(self, marker, id):
        super(VendorZoneMarker, self).__init__()
        # Stub
<<<<<<< HEAD





=======
>>>>>>> b45071d3


class Visualizer(object):
    """Node responsible for rviz marker message dispatches to satisfy 'command center' requirement.
    """

    def __init__(self):
        rospy.init_node('turtlebot_visualizer', anonymous=True)

        # State
        self.current_pose = None    # Pose of base frame
        self.theta = 0
        self.camera_tf = None       # Transform from base_frame to base_camera
        self.vendors = None         # Stub

        # Detection and bboxes
        self.last_detection_time = None
        self.max_simul_bboxes = 0
        self.detections = DetectedObjectList()

        self.tf_listener = tf.TransformListener()

<<<<<<< HEAD
        # Publishers
        self.current_pose_pub       = rospy.Publisher('robot/vis/pose/current', Marker, queue_size=10)
        self.current_footprint_pub  = rospy.Publisher('robot/vis/footprint', Marker, queue_size=10)
        self.frustum_pub            = rospy.Publisher('robot/vis/frustum', Marker, queue_size=10)
        self.bbox_pub               = rospy.Publisher('robot/vis/bboxes', Marker, queue_size=10)
        self.bbox_text_pub          = rospy.Publisher('robot/vis/bbox_text', Marker, queue_size=10)

        # Subscribers
        self.detector_sub = rospy.Subscriber('/detector/objects', DetectedObjectList, self.detection_cb)


    def update_current_pose(self):
        try:
            (trans,rot) = self.tf_listener.lookupTransform('/odom', '/base_footprint', rospy.Time(0))
            if self.current_pose is None:
                self.current_pose = Transform()
            self.current_pose.translation = Vector3(trans[0], trans[1], trans[2])
            self.current_pose.rotation = Quaternion(rot[0], rot[1], rot[2], rot[3])
            euler = tf.transformations.euler_from_quaternion(rot)
            self.theta = euler[2]
        except (tf.LookupException, tf.ConnectivityException, tf.ExtrapolationException):
            pass # Try again next loop


    def get_camera_tf(self):
        try:
            (trans,rot) = self.tf_listener.lookupTransform('/odom', 'base_camera', rospy.Time(0))
            if self.camera_tf is None:
                self.camera_tf = Transform()
            self.camera_tf.translation = Vector3(trans[0], trans[1], trans[2])
            self.camera_tf.rotation = Quaternion(rot[0], rot[1], rot[2], rot[3])
        except (tf.LookupException, tf.ConnectivityException, tf.ExtrapolationException):
            pass # Try again next loop
=======
        # State
        self.current_pose = None    # Pose of base frame
        self.theta = 0
        self.camera_tf = None       # Transform from base_frame to base_camera
        self.vendors = None         # Stub

        self.tf_listener = tf.TransformListener()
>>>>>>> b45071d3

        # Publishers
        self.current_pose_pub       = rospy.Publisher('robot/vis/pose/current', Marker, queue_size=10)
        self.current_footprint_pub  = rospy.Publisher('robot/vis/footprint', Marker, queue_size=10)
        self.frustum_pub            = rospy.Publisher('robot/vis/frustum', Marker, queue_size=10)

<<<<<<< HEAD
    def detection_cb(self, data):
        self.last_detection_time = rospy.Time().now()
        self.detections = data


    def is_detection_stale(self, thresh=0.1):
        """Checks if detection boxes are old, because messages are not timestamped."""
        time = rospy.Time().now()
        if self.last_detection_time is None or (time - self.last_detection_time) > rospy.Duration(secs=thresh):
            return True
        else:
            return False
=======
        # Subscribers
        # None


    def update_current_pose(self):
        try:
            (trans,rot) = self.tf_listener.lookupTransform('/odom', '/base_footprint', rospy.Time(0))
            if self.current_pose is None:
                self.current_pose = Transform()
            self.current_pose.translation = Vector3(trans[0], trans[1], trans[2])
            self.current_pose.rotation = Quaternion(rot[0], rot[1], rot[2], rot[3])
            euler = tf.transformations.euler_from_quaternion(rot)
            self.theta = euler[2]
        except (tf.LookupException, tf.ConnectivityException, tf.ExtrapolationException):
            pass # Try again next loop


    def get_camera_tf(self):
        try:
            (trans,rot) = self.tf_listener.lookupTransform('/odom', 'base_camera', rospy.Time(0))
            if self.camera_tf is None:
                self.camera_tf = Transform()
            self.camera_tf.translation = Vector3(trans[0], trans[1], trans[2])
            self.camera_tf.rotation = Quaternion(rot[0], rot[1], rot[2], rot[3])
        except (tf.LookupException, tf.ConnectivityException, tf.ExtrapolationException):
            pass # Try again next loop
>>>>>>> b45071d3


    def publish_pose_marker(self):
        marker = PoseArrowMarker(RobotMarkerId.CURRENT_POSE, self.current_pose)
        self.current_pose_pub.publish(marker)


    def publish_footprint_marker(self):
        marker = FootprintMarker(RobotMarkerId.CURRENT_FOOTPRINT, self.current_pose)
        self.current_footprint_pub.publish(marker)


    def publish_frustum_marker(self):
<<<<<<< HEAD
        has_detections = not self.is_detection_stale()
        marker = FrustumMarker(RobotMarkerId.FRUSTUM, self.camera_tf, self.theta, has_detections)
        self.frustum_pub.publish(marker)


    def publish_bboxes(self):
        if not self.is_detection_stale():
            detections = self.detections
        else:
            detections = None
        # Publish the box
        marker = BboxMarker(RobotMarkerId.BBOX, self.camera_tf, self.theta, detections)
        self.bbox_pub.publish(marker)
        # Publish the text
        n = len(self.detections.ob_msgs)
        self.max_simul_bboxes = max(self.max_simul_bboxes, n)
        for idx in range(self.max_simul_bboxes):
            if idx < n:
                detection = detections.ob_msgs[idx]
                marker = BboxTextMarker(RobotMarkerId.BBOX_TEXT_START+idx, self.camera_tf, self.theta, detection)
            else:
                marker = BboxTextMarker(RobotMarkerId.BBOX_TEXT_START+idx, self.camera_tf, self.theta, None)
            self.bbox_text_pub.publish(marker)
 


=======
        marker = FrustumMarker(RobotMarkerId.FRUSTUM_TOP_RIGHT, self.camera_tf, self.theta)
        self.frustum_pub.publish(marker)


>>>>>>> b45071d3
    def shutdown_callback(self):
        pass # TODO: Delete all markers maybe


    def run(self):
        print("Visualizer node started...")
        rate = rospy.Rate(10) # 10 Hz
        while not rospy.is_shutdown():
            # rospy.loginfo(self.current_pose.theta)

            self.update_current_pose()
            self.get_camera_tf()
            if self.current_pose is not None:
                self.publish_pose_marker()         # /robot/vis/pose/current
                self.publish_footprint_marker()    # /robot/vis/footprint
<<<<<<< HEAD
                self.publish_frustum_marker()      # /robot/vis/frustum
                self.publish_bboxes()              # /robot/vis/bboxes
=======
                self.publish_frustum_marker()
>>>>>>> b45071d3

            rate.sleep()


if __name__ == '__main__':
    node = Visualizer()
    rospy.on_shutdown(node.shutdown_callback)
    node.run()<|MERGE_RESOLUTION|>--- conflicted
+++ resolved
@@ -9,11 +9,8 @@
 import tf
 import numpy as np
 
-<<<<<<< HEAD
 from final_project.msg import DetectedObject, DetectedObjectList
 
-=======
->>>>>>> b45071d3
 import copy
 from enum import IntEnum
 
@@ -23,19 +20,11 @@
 class RobotMarkerId(IntEnum):
     CURRENT_POSE = 100 # Don't use zero as that's already used by the 2d nav goal.
     CURRENT_FOOTPRINT = 101
-<<<<<<< HEAD
     FRUSTUM = 102
     BBOX = 103
 
     # IDs 200-299 reserved for bounding box text markers
     BBOX_TEXT_START = 200
-=======
-    FRUSTUM_TOP_RIGHT = 102
-    FRUSTUM_TOP_LEFT = 103
-    FRUSTUM_BOTTOM_LEFT = 104
-    FRUSTUM_BOTTOMR_RIGHT = 105
-    FRUSTUM = 106
->>>>>>> b45071d3
 
 
 ## Markers
@@ -86,11 +75,7 @@
 
         CD = 2.0 # Cull distance. Actual range is 300 meters
         FOV = 1.3962634
-<<<<<<< HEAD
         alpha = FOV/2.0
-=======
-        alpha = FOV/2.0/np.pi
->>>>>>> b45071d3
 
         self.header.frame_id = "map"
         self.header.stamp = rospy.Time()
@@ -134,22 +119,15 @@
         self.scale.z = 0.01
         self.color.a = 1.0
         if detected:
-<<<<<<< HEAD
             self.color.r = 0.8
             self.color.g = 1.0
             self.color.b = 0.8
-=======
-            self.color.r = 0.1
-            self.color.g = 1.0
-            self.color.b = 0.1
->>>>>>> b45071d3
         else:
             self.color.r = 1.0
             self.color.g = 1.0
             self.color.b = 1.0
 
 
-<<<<<<< HEAD
 class BboxMarker(Marker):
     def __init__(self, marker_id, cam_tf, theta, detections):
         super(BboxMarker, self).__init__()
@@ -283,8 +261,6 @@
             self.text = detection.name
 
 
-=======
->>>>>>> b45071d3
 class VendorMarker(Marker):
     def __init__(self, marker_id):
         super(VendorMarker, self).__init__()
@@ -295,14 +271,11 @@
     def __init__(self, marker, id):
         super(VendorZoneMarker, self).__init__()
         # Stub
-<<<<<<< HEAD
-
-
-
-
-
-=======
->>>>>>> b45071d3
+
+
+
+
+
 
 
 class Visualizer(object):
@@ -325,7 +298,6 @@
 
         self.tf_listener = tf.TransformListener()
 
-<<<<<<< HEAD
         # Publishers
         self.current_pose_pub       = rospy.Publisher('robot/vis/pose/current', Marker, queue_size=10)
         self.current_footprint_pub  = rospy.Publisher('robot/vis/footprint', Marker, queue_size=10)
@@ -359,22 +331,12 @@
             self.camera_tf.rotation = Quaternion(rot[0], rot[1], rot[2], rot[3])
         except (tf.LookupException, tf.ConnectivityException, tf.ExtrapolationException):
             pass # Try again next loop
-=======
-        # State
-        self.current_pose = None    # Pose of base frame
-        self.theta = 0
-        self.camera_tf = None       # Transform from base_frame to base_camera
-        self.vendors = None         # Stub
-
-        self.tf_listener = tf.TransformListener()
->>>>>>> b45071d3
 
         # Publishers
         self.current_pose_pub       = rospy.Publisher('robot/vis/pose/current', Marker, queue_size=10)
         self.current_footprint_pub  = rospy.Publisher('robot/vis/footprint', Marker, queue_size=10)
         self.frustum_pub            = rospy.Publisher('robot/vis/frustum', Marker, queue_size=10)
 
-<<<<<<< HEAD
     def detection_cb(self, data):
         self.last_detection_time = rospy.Time().now()
         self.detections = data
@@ -387,34 +349,6 @@
             return True
         else:
             return False
-=======
-        # Subscribers
-        # None
-
-
-    def update_current_pose(self):
-        try:
-            (trans,rot) = self.tf_listener.lookupTransform('/odom', '/base_footprint', rospy.Time(0))
-            if self.current_pose is None:
-                self.current_pose = Transform()
-            self.current_pose.translation = Vector3(trans[0], trans[1], trans[2])
-            self.current_pose.rotation = Quaternion(rot[0], rot[1], rot[2], rot[3])
-            euler = tf.transformations.euler_from_quaternion(rot)
-            self.theta = euler[2]
-        except (tf.LookupException, tf.ConnectivityException, tf.ExtrapolationException):
-            pass # Try again next loop
-
-
-    def get_camera_tf(self):
-        try:
-            (trans,rot) = self.tf_listener.lookupTransform('/odom', 'base_camera', rospy.Time(0))
-            if self.camera_tf is None:
-                self.camera_tf = Transform()
-            self.camera_tf.translation = Vector3(trans[0], trans[1], trans[2])
-            self.camera_tf.rotation = Quaternion(rot[0], rot[1], rot[2], rot[3])
-        except (tf.LookupException, tf.ConnectivityException, tf.ExtrapolationException):
-            pass # Try again next loop
->>>>>>> b45071d3
 
 
     def publish_pose_marker(self):
@@ -428,7 +362,6 @@
 
 
     def publish_frustum_marker(self):
-<<<<<<< HEAD
         has_detections = not self.is_detection_stale()
         marker = FrustumMarker(RobotMarkerId.FRUSTUM, self.camera_tf, self.theta, has_detections)
         self.frustum_pub.publish(marker)
@@ -455,12 +388,6 @@
  
 
 
-=======
-        marker = FrustumMarker(RobotMarkerId.FRUSTUM_TOP_RIGHT, self.camera_tf, self.theta)
-        self.frustum_pub.publish(marker)
-
-
->>>>>>> b45071d3
     def shutdown_callback(self):
         pass # TODO: Delete all markers maybe
 
@@ -476,12 +403,8 @@
             if self.current_pose is not None:
                 self.publish_pose_marker()         # /robot/vis/pose/current
                 self.publish_footprint_marker()    # /robot/vis/footprint
-<<<<<<< HEAD
                 self.publish_frustum_marker()      # /robot/vis/frustum
                 self.publish_bboxes()              # /robot/vis/bboxes
-=======
-                self.publish_frustum_marker()
->>>>>>> b45071d3
 
             rate.sleep()
 
