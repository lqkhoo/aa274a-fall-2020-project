--- conflicted
+++ resolved
@@ -17,7 +17,7 @@
     VENDOR_NAMES = set(["broccoli", "banana", "apple"])
 
     POI_EXCLUSION_DIST = 0.5 # meters
-    ZONE_ACQUIRE_DIST = 0.5  # meters
+    ZONE_ACQUIRE_DIST = 1.0 # meters
     ZONE_EXCLUSION_DIST = 1.0 # meters
     CONFIDENCE_THRESH = 0.825
 
@@ -134,12 +134,9 @@
         name = detected_object.name
         dist = detected_object.distance
         confidence = detected_object.confidence  # simple approach to avoid false positives
-<<<<<<< HEAD
-        if confidence > self.CONFIDENCE_THRESH and obj.distance < 1 and obj.name in PoiLocator.VENDOR_NAMES:
-=======
+
         if (confidence > self.CONFIDENCE_THRESH and detected_object.distance < PoiLocator.ZONE_ACQUIRE_DIST and
                     detected_object.name in PoiLocator.VENDOR_NAMES):
->>>>>>> 26cdbce7
             pos = self.current_pose.translation # x,y,z
             if name not in self.zones:
                 self.zones[name] = []
