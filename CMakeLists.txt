cmake_minimum_required(VERSION 2.8.3)
project(final_project)

## Find catkin macros and libraries
## if COMPONENTS list like find_package(catkin REQUIRED COMPONENTS xyz)
## is used, also find other catkin packages
find_package(catkin REQUIRED COMPONENTS
  roscpp
  rospy
  std_msgs
  message_generation
	dynamic_reconfigure
)

## System dependencies are found with CMake's conventions
# find_package(Boost REQUIRED COMPONENTS system)


## Uncomment this if the package has a setup.py. This macro ensures
## modules and global scripts declared therein get installed
## See http://ros.org/doc/api/catkin/html/user_guide/setup_dot_py.html
# catkin_python_setup()

################################################
## Declare ROS messages, services and actions ##
################################################

## To declare and build messages, services or actions from within this
## package, follow these steps:
## * Let MSG_DEP_SET be the set of packages whose message types you use in
##   your messages/services/actions (e.g. std_msgs, actionlib_msgs, ...).
## * In the file package.xml:
##   * add a build_depend tag for "message_generation"
##   * add a build_depend and a run_depend tag for each package in MSG_DEP_SET
##   * If MSG_DEP_SET isn't empty the following dependency has been pulled in
##     but can be declared for certainty nonetheless:
##     * add a run_depend tag for "message_runtime"
## * In this file (CMakeLists.txt):
##   * add "message_generation" and every package in MSG_DEP_SET to
##     find_package(catkin REQUIRED COMPONENTS ...)
##   * add "message_runtime" and every package in MSG_DEP_SET to
##     catkin_package(CATKIN_DEPENDS ...)
##   * uncomment the add_*_files sections below as needed
##     and list every .msg/.srv/.action file to be processed
##   * uncomment the generate_messages entry below
##   * add every package in MSG_DEP_SET to generate_messages(DEPENDENCIES ...)

## Generate messages in the 'msg' folder
add_message_files(
 FILES
 DetectedObject.msg
 DetectedObjectList.msg
)

## Generate services in the 'srv' folder
# add_service_files(
#   FILES
#   Service1.srv
#   Service2.srv
# )

## Generate actions in the 'action' folder
# add_action_files(
#   FILES
#   Action1.action
#   Action2.action
# )

## Generate added messages and services with any dependencies listed here
generate_messages(
 DEPENDENCIES
 std_msgs
)

################################################
## Declare ROS dynamic reconfigure parameters ##
################################################

## To declare and build dynamic reconfigure parameters within this
## package, follow these steps:
## * In the file package.xml:
##   * add a build_depend and a run_depend tag for "dynamic_reconfigure"
## * In this file (CMakeLists.txt):
##   * add "dynamic_reconfigure" to
##     find_package(catkin REQUIRED COMPONENTS ...)
##   * uncomment the "generate_dynamic_reconfigure_options" section below
##     and list every .cfg file to be processed

## Generate dynamic reconfigure parameters in the 'cfg' folder
generate_dynamic_reconfigure_options(
  cfg/navigator.cfg
)

###################################
## catkin specific configuration ##
###################################
## The catkin_package macro generates cmake config files for your package
## Declare things to be passed to dependent projects
## INCLUDE_DIRS: uncomment this if you package contains header files
## LIBRARIES: libraries you create in this project that dependent projects also need
## CATKIN_DEPENDS: catkin_packages dependent projects also need
## DEPENDS: system dependencies of this project that dependent projects also need
catkin_package(
<<<<<<< HEAD
#  
=======
#  INCLUDE_DIRS include
>>>>>>> 7c2fbdb1
#  LIBRARIES final_project
#  CATKIN_DEPENDS roscpp rospy std_msgs
#  DEPENDS system_lib
)

###########
## Build ##
###########

## Specify additional locations of header files
## Your package locations should be listed before other locations
# include_directories(include)
include_directories(
  ${catkin_INCLUDE_DIRS}
)

## Declare a C++ library
# add_library(final_project
#   src/${PROJECT_NAME}/final_project.cpp
# )

## Add cmake target dependencies of the library
## as an example, code may need to be generated before libraries
## either from message generation or dynamic reconfigure
# add_dependencies(final_project ${${PROJECT_NAME}_EXPORTED_TARGETS} ${catkin_EXPORTED_TARGETS})

## Declare a C++ executable
# add_executable(final_project_node src/final_project_node.cpp)

## Add cmake target dependencies of the executable
## same as for the library above
# add_dependencies(final_project_node ${${PROJECT_NAME}_EXPORTED_TARGETS} ${catkin_EXPORTED_TARGETS})

## Specify libraries to link a library or executable target against
# target_link_libraries(final_project_node
#   ${catkin_LIBRARIES}
# )


#############
## Install ##
#############

# all install targets should use catkin DESTINATION variables
# See http://ros.org/doc/api/catkin/html/adv_user_guide/variables.html

## Mark executable scripts (Python etc.) for installation
## in contrast to setup.py, you can choose the destination
# install(PROGRAMS
#   scripts/my_python_script
#   DESTINATION ${CATKIN_PACKAGE_BIN_DESTINATION}
# )

## Mark executables and/or libraries for installation
# install(TARGETS final_project final_project_node
#   ARCHIVE DESTINATION ${CATKIN_PACKAGE_LIB_DESTINATION}
#   LIBRARY DESTINATION ${CATKIN_PACKAGE_LIB_DESTINATION}
#   RUNTIME DESTINATION ${CATKIN_PACKAGE_BIN_DESTINATION}
# )

## Mark cpp header files for installation
# install(DIRECTORY include/${PROJECT_NAME}/
#   DESTINATION ${CATKIN_PACKAGE_INCLUDE_DESTINATION}
#   FILES_MATCHING PATTERN "*.h"
#   PATTERN ".svn" EXCLUDE
# )

## Mark other files for installation (e.g. launch and bag files, etc.)
# install(FILES
#   # myfile1
#   # myfile2
#   DESTINATION ${CATKIN_PACKAGE_SHARE_DESTINATION}
# )

#############
## Testing ##
#############

## Add gtest based cpp test target and link libraries
# catkin_add_gtest(${PROJECT_NAME}-test test/test_final_project.cpp)
# if(TARGET ${PROJECT_NAME}-test)
#   target_link_libraries(${PROJECT_NAME}-test ${PROJECT_NAME})
# endif()

## Add folders to be run by python nosetests
# catkin_add_nosetests(test)
<|MERGE_RESOLUTION|>--- conflicted
+++ resolved
@@ -101,11 +101,7 @@
 ## CATKIN_DEPENDS: catkin_packages dependent projects also need
 ## DEPENDS: system dependencies of this project that dependent projects also need
 catkin_package(
-<<<<<<< HEAD
-#  
-=======
 #  INCLUDE_DIRS include
->>>>>>> 7c2fbdb1
 #  LIBRARIES final_project
 #  CATKIN_DEPENDS roscpp rospy std_msgs
 #  DEPENDS system_lib
