--- conflicted
+++ resolved
@@ -141,17 +141,6 @@
       Topic: /move_base_simple/goal
       Unreliable: false
       Value: true
-<<<<<<< HEAD
-    - Alpha: 0.699999988
-      Class: rviz/Map
-      Color Scheme: map
-      Draw Behind: false
-      Enabled: true
-      Name: Map
-      Topic: /map_inflated
-      Unreliable: false
-      Use Timestamp: false
-=======
     - Class: rviz/Marker
       Enabled: true
       Marker Topic: /robot/vis/pose/current
@@ -183,7 +172,6 @@
       Namespaces:
         robot: true
       Queue Size: 100
->>>>>>> 62692086
       Value: true
   Enabled: true
   Global Options:
@@ -245,11 +233,6 @@
     collapsed: false
   Views:
     collapsed: false
-  Width: 1200
-<<<<<<< HEAD
-  X: 57
-  Y: 6
-=======
+  Width: 120
   X: 66
-  Y: 24
->>>>>>> 62692086
+  Y: 24